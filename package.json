--- conflicted
+++ resolved
@@ -86,18 +86,11 @@
   "scripts": {
     "build-dev": "browserify js/mapbox-gl.js --debug --ignore-transform unassertify --standalone mapboxgl > dist/mapbox-gl-dev.js && tap --no-coverage test/build/dev.test.js",
     "build-docs": "documentation build --github --format html -c documentation.yml --theme ./docs/_theme --output docs/api/",
-<<<<<<< HEAD
     "build-min": "browserify js/mapbox-gl.js --debug --plugin [minifyify --map mapbox-gl.js.map --output dist/mapbox-gl.js.map] --standalone mapboxgl > dist/mapbox-gl.js && tap --no-coverage test/build/min.test.js",
     "//": "The 'build' script is invoked by publisher when publishing docs on the mb-pages branch",
     "build": "npm run build-docs",
-    "lint": "eslint js test bench server.js",
-=======
-    "build-min": "browserify js/mapbox-gl.js --debug --transform unassertify --plugin [minifyify --map mapbox-gl.js.map --output dist/mapbox-gl.js.map] --standalone mapboxgl > dist/mapbox-gl.js",
-    "build": "npm run build-docs # this script exists only to be invoked by the documenation server",
-    "download-bench-data": "[ -f ./bench/data/naturalearth-land.json ] || (mkdir -p ./bench/data && curl -s https://d2ad6b4ur7yvpq.cloudfront.net/naturalearth-3.3.0/ne_50m_land.geojson > ./bench/data/naturalearth-land.json)",
-    "lint": "eslint js test bench docs/_posts/examples/*.html",
+    "lint": "eslint js test bench server.js docs/_posts/examples/*.html",
     "open-changed-examples": "git diff --name-only mb-pages HEAD -- docs/_posts/examples/*.html | awk '{print \"http://127.0.0.1:4000/mapbox-gl-js/example/\" substr($0,33,length($0)-37)}' | xargs open",
->>>>>>> 2385d47b
     "start-docs": "npm run build-min && npm run build-docs && jekyll serve -w",
     "start": "node server.js",
     "test-suite": "node test/render.test.js && node test/query.test.js",
